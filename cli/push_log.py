--- conflicted
+++ resolved
@@ -5,12 +5,7 @@
 from datetime import datetime, timezone
 
 # No API Gateway yet
-<<<<<<< HEAD
-
-API_ENDPOINT = "https://YOUR_API_GATEWAY_ENDPOINT_HERE/prod/logs"
-=======
 API_ENDPOINT = "https://webhook.site/9b4f69af-7a01-4bce-9f52-fe2681e56ce6"
->>>>>>> 6b104944
 
 def create_log_payload(log_level, message, details=None):
     """
