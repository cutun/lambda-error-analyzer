--- conflicted
+++ resolved
@@ -37,7 +37,6 @@
 ## Team
 - Minh Tran
 - Eric Wang
-<<<<<<< HEAD
 - Hunter Chan
 
 ## Alert FLow
@@ -47,6 +46,3 @@
 4. save to dynamoDB
 5. trigger alert
 6. send to sns
-=======
-- Hunter Chan
->>>>>>> 3d8cac3c
